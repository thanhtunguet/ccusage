--- conflicted
+++ resolved
@@ -759,25 +759,23 @@
 									"markdownDescription": "Refresh interval in seconds for cache expiry (default: 1)",
 									"default": 1
 								},
-<<<<<<< HEAD
+								"contextLowThreshold": {
+									"type": "string",
+									"description": "Context usage percentage below which status is shown in green (0-100)",
+									"markdownDescription": "Context usage percentage below which status is shown in green (0-100)",
+									"default": 50
+								},
+								"contextMediumThreshold": {
+									"type": "string",
+									"description": "Context usage percentage below which status is shown in yellow (0-100)",
+									"markdownDescription": "Context usage percentage below which status is shown in yellow (0-100)",
+									"default": 80
+								},
 								"saveCost": {
 									"type": "boolean",
 									"description": "Save Claude Code costs to local storage for enhanced accuracy in other commands (default: true)",
 									"markdownDescription": "Save Claude Code costs to local storage for enhanced accuracy in other commands (default: true)",
 									"default": true
-=======
-								"contextLowThreshold": {
-									"type": "string",
-									"description": "Context usage percentage below which status is shown in green (0-100)",
-									"markdownDescription": "Context usage percentage below which status is shown in green (0-100)",
-									"default": 50
-								},
-								"contextMediumThreshold": {
-									"type": "string",
-									"description": "Context usage percentage below which status is shown in yellow (0-100)",
-									"markdownDescription": "Context usage percentage below which status is shown in yellow (0-100)",
-									"default": 80
->>>>>>> 5acdeca7
 								},
 								"debug": {
 									"type": "boolean",
