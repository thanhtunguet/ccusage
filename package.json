{
	"name": "ccusage",
	"type": "module",
	"version": "16.2.3",
	"description": "Usage analysis tool for Claude Code",
	"author": "ryoppippi",
	"license": "MIT",
	"funding": "https://github.com/ryoppippi/ccusage?sponsor=1",
	"homepage": "https://github.com/ryoppippi/ccusage#readme",
	"repository": {
		"type": "git",
		"url": "git+https://github.com/ryoppippi/ccusage.git"
	},
	"bugs": {
		"url": "https://github.com/ryoppippi/ccusage/issues"
	},
	"exports": {
		".": "./dist/index.js",
		"./calculate-cost": "./dist/calculate-cost.js",
		"./data-loader": "./dist/data-loader.js",
		"./debug": "./dist/debug.js",
		"./logger": "./dist/logger.js",
		"./mcp": "./dist/mcp.js",
		"./pricing-fetcher": "./dist/pricing-fetcher.js",
		"./package.json": "./package.json"
	},
	"main": "./dist/index.js",
	"module": "./dist/index.js",
	"types": "./dist/index.d.ts",
	"bin": "./dist/index.js",
	"files": [
		"config-schema.json",
		"dist"
	],
	"workspaces": [
		".",
		"docs"
	],
	"engines": {
		"node": ">=20.19.4"
	},
	"scripts": {
		"build": "bun run generate:schema && tsdown",
		"docs:build": "cd docs && bun run build",
		"docs:deploy": "cd docs && bun run deploy",
		"docs:dev": "cd docs && bun run dev",
		"docs:preview": "cd docs && bun run preview",
		"format": "bun run lint --fix",
		"generate:schema": "bun run scripts/generate-json-schema.ts",
		"preinstall": "npx only-allow bun",
		"lint": "eslint --cache .",
		"mcp": "bunx @modelcontextprotocol/inspector bun run start mcp",
		"prepack": "bun run build && bun clean-pkg-json -r scripts.preinstall",
		"prepare": "bun run generate:schema",
		"release": "bun lint && bun typecheck && vitest && bun run build && bumpp",
		"start": "bun run ./src/index.ts",
		"test": "TZ=UTC vitest",
		"test:statusline": "cat test/statusline-test.json | bun run start statusline",
		"test:statusline:all": "echo 'Testing Sonnet 4:' && bun run test:statusline:sonnet4 && echo 'Testing Opus 4.1:' && bun run test:statusline:opus4 && echo 'Testing Sonnet 4.1:' && bun run test:statusline:sonnet41",
		"test:statusline:opus4": "cat test/statusline-test-opus4.json | bun run start statusline --offline",
		"test:statusline:sonnet4": "cat test/statusline-test-sonnet4.json | bun run start statusline --offline",
		"test:statusline:sonnet41": "cat test/statusline-test-sonnet41.json | bun run start statusline --offline",
		"typecheck": "tsgo --noEmit"
	},
	"devDependencies": {
		"@antfu/utils": "^9.2.0",
		"@hono/mcp": "^0.1.0",
		"@hono/node-server": "^1.19.0",
		"@mizchi/lsmcp": "^0.10.0",
		"@modelcontextprotocol/sdk": "^1.17.3",
		"@oxc-project/runtime": "^0.82.3",
		"@praha/byethrow": "^0.6.3",
		"@praha/byethrow-mcp": "^0.1.2",
		"@ryoppippi/eslint-config": "^0.3.7",
		"@ryoppippi/limo": "npm:@jsr/ryoppippi__limo@^0.2.2",
		"@std/async": "npm:@jsr/std__async@^1.0.14",
		"@types/bun": "^1.2.20",
		"@typescript/native-preview": "^7.0.0-dev.20250821.1",
		"ansi-escapes": "^7.0.0",
		"bumpp": "^10.2.3",
		"clean-pkg-json": "^1.3.0",
		"cli-table3": "^0.6.5",
		"consola": "^3.4.2",
		"es-toolkit": "^1.39.10",
		"eslint": "^9.33.0",
		"eslint-plugin-format": "^1.0.1",
		"fast-sort": "^3.4.1",
		"fs-fixture": "^2.8.1",
		"get-stdin": "^9.0.0",
		"gunshi": "^0.26.3",
		"hono": "^4.9.2",
		"lint-staged": "^16.1.5",
		"nano-spawn": "^1.0.2",
		"p-limit": "^7.1.0",
		"path-type": "^6.0.0",
		"picocolors": "^1.1.1",
		"pretty-ms": "^9.2.0",
		"publint": "^0.3.12",
		"sort-package-json": "^3.4.0",
		"string-width": "^7.2.0",
		"tinyglobby": "^0.2.14",
		"tsdown": "^0.14.1",
		"type-fest": "^4.41.0",
		"unplugin-macros": "^0.18.0",
		"unplugin-unused": "^0.5.2",
		"vitest": "^3.2.4",
		"xdg-basedir": "^5.1.0",
		"zod": "^3.25.67"
<<<<<<< HEAD
=======
	},
	"lint-staged": {
		"*": [
			"eslint --cache --fix",
			"bun run generate:schema",
			"bun vitest --passWithNoTests"
		],
		"package.json": [
			"sort-package-json"
		]
>>>>>>> d806108e
	}
}<|MERGE_RESOLUTION|>--- conflicted
+++ resolved
@@ -106,8 +106,6 @@
 		"vitest": "^3.2.4",
 		"xdg-basedir": "^5.1.0",
 		"zod": "^3.25.67"
-<<<<<<< HEAD
-=======
 	},
 	"lint-staged": {
 		"*": [
@@ -118,6 +116,5 @@
 		"package.json": [
 			"sort-package-json"
 		]
->>>>>>> d806108e
 	}
 }