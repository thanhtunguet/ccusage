--- conflicted
+++ resolved
@@ -51,11 +51,7 @@
 		"lint": "eslint --cache .",
 		"mcp": "bunx @modelcontextprotocol/inspector bun run start mcp",
 		"prepack": "bun run build && bun clean-pkg-json -r scripts.preinstall",
-<<<<<<< HEAD
-		"prepare": "bun run generate:schema",
-=======
 		"prepare": "git config --local core.hooksPath .githooks && bun run generate:schema && ln -s ./CLAUDE.md ./AGENTS.md || true",
->>>>>>> 62f4f232
 		"release": "bun lint && bun typecheck && vitest && bun run build && bumpp",
 		"start": "bun run ./src/index.ts",
 		"test": "TZ=UTC vitest",
